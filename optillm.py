--- conflicted
+++ resolved
@@ -7,21 +7,6 @@
 from transformers import AutoModelForCausalLM, AutoTokenizer
 
 # Import approach modules
-<<<<<<< HEAD
-from mcts import chat_with_mcts
-from bon import best_of_n_sampling
-from moa import mixture_of_agents
-from rto import round_trip_optimization
-from z3_solver import Z3SolverSystem
-from self_consistency import advanced_self_consistency_approach
-from pvg import inference_time_pv_game
-from rstar import RStar
-from cot_reflection import cot_reflection
-from plansearch import plansearch
-from leap import leap
-from agent import agent_approach
-from cot_decoding import cot_decode
-=======
 from optillm.mcts import chat_with_mcts
 from optillm.bon import best_of_n_sampling
 from optillm.moa import mixture_of_agents
@@ -34,7 +19,6 @@
 from optillm.plansearch import plansearch
 from optillm.leap import leap
 from optillm.agent import agent_approach
->>>>>>> 4a75e56f
 
 # Setup logging
 logging.basicConfig(level=logging.INFO, format='%(asctime)s - %(levelname)s - %(message)s')
