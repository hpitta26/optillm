import argparse
import json
import os
import logging
import re
from typing import Dict, Optional, Union
from datasets import load_dataset
from tqdm import tqdm
from openai import OpenAI

# Enhanced logging configuration
# logging.basicConfig(
#     level=logging.DEBUG,
#     format='%(asctime)s - %(levelname)s - %(message)s',
#     handlers=[
#         logging.FileHandler('math500_debug.log'),
#         logging.StreamHandler()
#     ]
# )
logger = logging.getLogger(__name__)

# Initialize OpenAI client
client = OpenAI(api_key="optillm", base_url="http://localhost:8000/v1")
# client = OpenAI(api_key=os.environ.get("OPENAI_API_KEY"), base_url="https://openrouter.ai/api/v1")

SYSTEM_PROMPT = '''You are solving mathematics problems.

Please think step by step.

Important: Always end your solution with the final answer in this format:

\\[
\\boxed{your_answer_here}
\\]

The entire answer should be contained completely within the \\boxed{} command.'''

def load_math500_dataset() -> list[dict]:
    """
    Load the MATH-500 dataset.
    Returns:
        list[dict]: The dataset of problems.
    """
    dataset = load_dataset("HuggingFaceH4/MATH-500")
    dataset = dataset["test"]
    logging.debug(f"Dataset size: {len(dataset)}.")
    return dataset

def extract_answer(response: str) -> Optional[str]:
    """Extract the answer from a math solution response."""
    if not response:
        logger.debug("Empty response received")
        return None
    
    # Find the last \boxed{...} in the response
    start_idx = response.rfind('\\boxed{')
    if start_idx == -1:
        logger.debug("No \\boxed{} found in response")
        return None
        
    # Find the matching closing brace
    brace_count = 1
    pos = start_idx + 7  # length of '\boxed{'
    
    while pos < len(response) and brace_count > 0:
        if response[pos] == '{':
            brace_count += 1
        elif response[pos] == '}':
            brace_count -= 1
        pos += 1
    
    if brace_count == 0:
        answer = response[start_idx + 7:pos - 1]
        logger.debug(f"Extracted answer: {answer}")
        return answer.strip()
    
    logger.debug("No matching closing brace found")
    return None

def normalize_number(num_str: str) -> str:
    """Helper function to normalize number representation."""
    try:
        # Remove commas, currency symbols, units, and whitespace
        cleaned = re.sub(r'[,\$\\]|\s*(?:cm|m|kg|ft|in|lb|oz|ml|L)$|\s*\\text{[^}]+}', '', num_str).strip()
        
<<<<<<< HEAD
        # Handle leading decimal point
        if cleaned.startswith('.'):
            cleaned = '0' + cleaned
            
        # Convert to float
        num = float(cleaned)
        
        # For small decimals, preserve exact representation
        if abs(num) < 1 and '.' in cleaned:
            # Count original decimal places
            decimal_places = len(cleaned.split('.')[1])
            format_str = f"{{:.{decimal_places}f}}"
            result = format_str.format(num)
        else:
            result = str(num)
        
        logger.debug(f"Normalized number result: {repr(result)}")
        return result
    except Exception as e:
        logger.debug(f"Failed to normalize number: {str(e)}")
=======
        # Convert to float and compare numerically
        num = float(cleaned)
        
        # For very small numbers, use scientific notation
        if abs(num) < 0.001:
            return f"{num:.10g}"
        
        # For normal numbers, preserve original decimal places but standardize format
        if '.' in cleaned:
            return str(num).rstrip('0').rstrip('.')
        return str(int(num))
    except:
>>>>>>> ad95968c
        return num_str

def numerically_equal(str1: str, str2: str) -> bool:
    """Compare if two numeric strings represent the same value."""
    try:
        return abs(float(str1) - float(str2)) < 1e-10
    except:
        return False
    
def normalize_fraction(fraction_str: str) -> str:
    """Helper function to normalize fractions."""
    logger.debug(f"Normalizing fraction: {repr(fraction_str)}")
    try:
        # Convert \dfrac to \frac
        fraction_str = fraction_str.replace('\\dfrac', '\\frac')
        
        # Remove all whitespace
        fraction_str = ''.join(fraction_str.split())
        
        # Remove any trailing text
        fraction_str = re.sub(r'\s*\\text{[^}]+}', '', fraction_str)
        
        # Handle a/b format
        if '/' in fraction_str and not any(c in fraction_str for c in '\\{}'):
            num, den = fraction_str.split('/')
            return f"\\frac{{{num.strip()}}}{{{den.strip()}}}"
            
        # Handle \frac without braces
        unbracedFrac = re.match(r'^\\frac(\d+)(\d+)$', fraction_str)
        if unbracedFrac:
            num, den = unbracedFrac.groups()
            return f"\\frac{{{num}}}{{{den}}}"
        
        # Handle standard \frac{a}{b}
        match = re.match(r'^\\frac\{([^{}]+)\}\{([^{}]+)\}$', fraction_str)
        if match:
            num, den = match.groups()
            return f"\\frac{{{num}}}{{{den}}}"
            
    except Exception as e:
        logger.debug(f"Failed to normalize fraction: {str(e)}")
    return fraction_str

def normalize_matrix_entry(entry: str) -> str:
    """Helper function to normalize a single matrix entry."""
    logger.debug(f"Normalizing matrix entry: {repr(entry)}")
    entry = entry.strip()
    
    # Handle negative sign
    if entry.startswith('-'):
        is_negative = True
        entry = entry[1:]
    else:
        is_negative = False
    
    # Convert simple fractions (a/b) to \frac{a}{b}
    if '/' in entry and not any(c in entry for c in '\\{}'):
        num, den = entry.split('/')
        entry = f"\\frac{{{num.strip()}}}{{{den.strip()}}}"
    
    # Standardize on \frac
    entry = entry.replace('\\dfrac', '\\frac')
    
    # Remove any trailing text
    entry = re.sub(r'\s*\\text{[^}]+}', '', entry)
    
    # Add back negative sign if needed
    if is_negative:
        entry = f"-{entry}"
    
    return entry

def normalize_matrix(matrix_str: str) -> str:
    """Helper function to normalize matrices and vectors."""
    logger.debug(f"Normalizing matrix: {repr(matrix_str)}")
    try:
        # Remove all whitespace
        matrix_str = ''.join(matrix_str.split())
        
        # Extract matrix content
        match = re.match(r'^\\begin\{pmatrix\}(.*?)\\end\{pmatrix\}$', matrix_str)
        if not match:
            return matrix_str
            
        content = match.group(1)
        
        # Split into rows
        rows = content.split('\\\\')
        
        # Normalize each entry
        normalized_rows = []
        for row in rows:
            entries = [normalize_matrix_entry(entry) for entry in row.split('&')] if '&' in row else [normalize_matrix_entry(row)]
            normalized_rows.append('&'.join(entries))
        
        # Reconstruct matrix
        result = r"\begin{pmatrix}" + r'\\'.join(normalized_rows) + r"\end{pmatrix}"
        logger.debug(f"Normalized matrix result: {repr(result)}")
        return result
        
    except Exception as e:
        logger.debug(f"Failed to normalize matrix: {str(e)}")
        return matrix_str

def normalize_algebraic_expression(expr: str) -> str:
    """Helper function to normalize algebraic expressions."""
    logger.debug(f"Normalizing algebraic expression: {repr(expr)}")
    try:
        # Remove all whitespace
        expr = ''.join(expr.split())
        
        # Handle simple monomial with exponent (e.g., 5r^5)
        monomial_match = re.match(r'^(-?\d*\.?\d*)?([a-zA-Z])(?:\^(-?\d+))?$', expr)
        if monomial_match:
            coeff, var, exp = monomial_match.groups()
            coeff = coeff if coeff and coeff not in ['+', '-'] else ('1' if not coeff else '-1')
            exp = exp if exp else '1'
            if coeff == '1' and exp == '1':
                result = var
            elif coeff == '1':
                result = f"{var}^{exp}"
            elif coeff == '-1' and exp == '1':
                result = f"-{var}"
            elif coeff == '-1':
                result = f"-{var}^{exp}"
            elif exp == '1':
                result = f"{coeff}{var}"
            else:
                result = f"{coeff}{var}^{exp}"
            logger.debug(f"Matched as monomial with exponent: {repr(result)}")
            return result.lower()
            
        # Special case: If it's a single term with π
        pi_term_match = re.match(r'^(-?\d*\.?\d*)\\?pi$', expr)
        if pi_term_match:
            coeff = pi_term_match.group(1)
            if not coeff or coeff == '-':
                coeff = '-1' if coeff == '-' else '1'
            return f"{coeff}\\pi"
            
        # Handle fractions with π
        frac_pi_match = re.match(r'^\\frac{([^{}]+)}{([^{}]+)}\\?pi$', expr)
        if frac_pi_match:
            num, den = frac_pi_match.groups()
            return f"\\frac{{{num}}}{{{den}}}\\pi"
        
        # Handle basic fractions
        frac_match = re.match(r'^\\frac{([^{}]+)}{([^{}]+)}$', expr)
        if frac_match:
            num, den = frac_match.groups()
            return f"\\frac{{{num}}}{{{den}}}"
        
        # Split into terms (handle both + and -)
        terms = []
        current_term = ""
        for i, char in enumerate(expr):
            if char in ['+', '-'] and i > 0:
                if current_term:
                    terms.append(current_term)
                current_term = char
            else:
                current_term += char
        if current_term:
            terms.append(current_term)
        
        # If it's just a single number, return normalized version
        if len(terms) == 1 and re.match(r'^-?[\d,]+$', terms[0]):
            return normalize_number(terms[0])
            
        # Process each term and sort
        processed_terms = []
        for term in terms:
            # Handle leading + if present
            if term.startswith('+'):
                term = term[1:]
                
            # Add implicit + for positive terms
            if not term.startswith('-'):
                term = '+' + term
                
            # Separate coefficient and variable parts
            match = re.match(r'^([+-])?\s*(\d*\.?\d*)?([a-zA-Z](?:\^\d+)?)?$', term)
            if match:
                sign, coeff, var = match.groups()
                # Handle default coefficients
                if not coeff and var:
                    coeff = '1'
                elif not coeff:
                    coeff = '0'
                # Create standardized term
                processed_terms.append((sign, float(coeff), var or ''))
        
        # Sort terms: variables first (in alphabetical order), then constants
        processed_terms.sort(key=lambda x: (not bool(x[2]), x[2], -x[1]))
        
        # Reconstruct the expression
        result = ""
        for sign, coeff, var in processed_terms:
            if coeff == 0:
                continue
            term = ""
            if coeff == 1 and var:
                term = var
            elif coeff == -1 and var:
                term = f"-{var}"
            elif var:
                term = f"{coeff}{var}"
            else:
                term = str(coeff)
            
            if result and term[0] != '-':
                result += '+'
            result += term
        
        logger.debug(f"Normalized algebraic expression result: {repr(result)}")
        return result.lower()
    except Exception as e:
        logger.debug(f"Failed to normalize algebraic expression: {str(e)}")
        return expr.lower()  # Return lowercased original if normalization fails
    
def normalize_interval_bound(bound: str) -> str:
    """Helper function to normalize interval bounds."""
    logger.debug(f"Normalizing interval bound: {repr(bound)}")
    
    # Handle infinity
    if '\\infty' in bound:
        sign = '-' if bound.startswith('-') else ''
        return f"{sign}\\infty"
        
    # For other bounds, use regular answer normalization
    return normalize_answer(bound) or bound

def normalize_interval(interval_str: str) -> str:
    """Helper function to normalize intervals."""
    logger.debug(f"Normalizing interval: {repr(interval_str)}")
    try:
        # Remove all whitespace first
        interval_str = ''.join(interval_str.split())
        
        # Extract the interval content, handling \left and \right
        # Fixed regex to avoid nested set warning by using explicit character classes
        match = re.match(r'^\\left?([\[\(])(.*?),(.*?)\\right?([\]\)])$', interval_str)
        if not match:
            # Try without \left and \right
            match = re.match(r'^([\[\(])(.*?),(.*?)([\]\)])$', interval_str)
            if not match:
                return interval_str
                
        left_bracket, left_bound, right_bound, right_bracket = match.groups()
        
        # Normalize each bound
        norm_left = normalize_interval_bound(left_bound)
        norm_right = normalize_interval_bound(right_bound)
        
        # Reconstruct the interval
        result = f"\\left{left_bracket}{norm_left},{norm_right}\\right{right_bracket}"
        logger.debug(f"Normalized interval result: {repr(result)}")
        return result
        
    except Exception as e:
        logger.debug(f"Failed to normalize interval: {str(e)}")
        return interval_str
    
def normalize_ordered_tuple(tuple_str: str) -> str:
    """Helper function to normalize ordered tuples/lists of numbers."""
    logger.debug(f"Normalizing tuple: {repr(tuple_str)}")
    try:
        # First replace \dfrac with \frac
        tuple_str = tuple_str.replace('\\dfrac', '\\frac')
        
        # Remove ALL spaces and backslash-space combinations
        tuple_str = re.sub(r'\\?\s+', '', tuple_str)
        
        # Remove \left and \right if present
        tuple_str = tuple_str.replace('\\left', '').replace('\\right', '')
        
        # Remove outer parentheses and split by commas
        inner = tuple_str.strip('()')
        parts = inner.split(',')
        
        # Normalize each part
        normalized_parts = []
        for part in parts:
            norm_part = normalize_answer(part.strip())
            if not norm_part:  # If any part fails to normalize, return None
                logger.debug(f"Failed to normalize part: {part}")
                return None
            normalized_parts.append(norm_part)
            
        # Always reconstruct with standard format
        result = f"\\left({','.join(normalized_parts)}\\right)"
        logger.debug(f"Normalized tuple result: {repr(result)}")
        return result
    except Exception as e:
        logger.debug(f"Failed to normalize tuple: {str(e)}")
        return None

def normalize_answer(answer: str) -> str:
    """Normalize the answer string for comparison."""
    logger.debug(f"Normalizing answer: {repr(answer)}")
    
    if answer is None:
        logger.debug("Received None answer")
        return ""
        
    # Remove all whitespace
    answer = ''.join(answer.split())
    logger.debug(f"After whitespace removal: {repr(answer)}")
    
    if not answer:
        logger.debug("Answer became empty after whitespace removal")
        return None
    
    answer = answer.replace('\\dfrac', '\\frac')
    if '/' in answer and not any(c in answer for c in '\\{}'):
        try:
            num, den = answer.split('/')
            answer = f"\\frac{{{num.strip()}}}{{{den.strip()}}}"
        except:
            pass
    
    # Handle plus-minus expressions first
    # This will match both forms: "a \pm b" and "a - b"
    pm_match = re.match(r'^(.*?)(?:\\pm|-)(.*?)$', answer)
    if pm_match:
        left, right = pm_match.groups()
        # Normalize both sides
        norm_left = normalize_answer(left) if left else ""
        norm_right = normalize_answer(right) if right else ""
        if norm_left or norm_right:  # If either side normalized successfully
            # Always use \pm in the normalized form
            result = f"{norm_left}\\pm{norm_right}"
            logger.debug(f"Matched as plus-minus expression: {repr(result)}")
            return result
    
    # Handle trigonometric functions
    trig_match = re.match(r'^\\(?:sin|cos|tan|cot|sec|csc)\s*([a-zA-Z])$', answer)
    if trig_match:
        variable = trig_match.group(1)
        # Get the function name without the backslash
        func_name = re.match(r'^\\(.*?)(?:\s|$)', answer).group(1)
        result = f"\\{func_name}{variable}"
        logger.debug(f"Matched as trigonometric function: {repr(result)}")
        return result

    # Handle text-only answers first (including multiple choice)
    text_match = re.match(r'^(?:\\text{)?([A-Za-z]+)(?:})?$', answer)
    if text_match:
        result = text_match.group(1).lower()
        logger.debug(f"Matched as text answer: {repr(result)}")
        return result

    # Handle intervals first (with or without \left and \right)
    if (answer.startswith('\\left[') or answer.startswith('\\left(') or 
        answer.startswith('[') or answer.startswith('(')) and \
       (answer.endswith('\\right]') or answer.endswith('\\right)') or 
        answer.endswith(']') or answer.endswith(')')):
        result = normalize_interval(answer)
        if result:
            logger.debug(f"Matched as interval: {repr(result)}")
            return result
    
    # Handle matrices/vectors
    if answer.startswith('\\begin{pmatrix}') and answer.endswith('\\end{pmatrix}'):
        result = normalize_matrix(answer)
        if result:
            logger.debug(f"Matched as matrix: {repr(result)}")
            return result
    
    # Normalize all fraction commands to \frac first
    answer = answer.replace('\\dfrac', '\\frac')

    # Handle fractions (both \frac and \dfrac)
    if '\\frac' in answer or '\\dfrac' in answer or '/' in answer:
        result = normalize_fraction(answer)
        if result:
            logger.debug(f"Matched as fraction: {repr(result)}")
            return result

    # Handle ordered tuples first (including pairs and longer tuples)
    if answer.startswith('(') and answer.endswith(')'):
        result = normalize_ordered_tuple(answer)
        if result:
            logger.debug(f"Matched as ordered tuple: {repr(result)}")
            return result

    # Handle negative square roots first (before other square root handling)
    neg_sqrt_match = re.match(r'^-\\sqrt\{?(\d+)\}?$', answer)
    if neg_sqrt_match:
        num = neg_sqrt_match.group(1)
        result = f"-\\sqrt{{{num}}}"
        logger.debug(f"Matched as negative square root: {repr(result)}")
        return result

    # Handle direct square root expressions first
    logger.debug("Checking for square root pattern...")
    sqrt_match = re.match(r'^(\d*)?\\sqrt\{?(\d+)\}?$', answer)
    if sqrt_match:
        coeff, num = sqrt_match.groups()
        coeff = coeff if coeff else '1'
        if coeff == '1':
            result = f"\\sqrt{{{num}}}"
        else:
            result = f"{coeff}\\sqrt{{{num}}}"
        logger.debug(f"Matched as pure square root: {repr(result)}")
        return result

    # Now handle coefficient with square root
    sqrt_with_coeff_match = re.match(r'^(\d+)\\sqrt\{?(\d+)\}?$', answer)
    if sqrt_with_coeff_match:
        coeff, num = sqrt_with_coeff_match.groups()
        result = f"{coeff}\\sqrt{{{num}}}"
        logger.debug(f"Matched as coefficient with square root: {repr(result)}")
        return result
    
    # Handle numbers with base subscripts
    base_match = re.match(r'^(\d+)(?:_\{?(\d+)\}?|_(\d+))$', answer)
    if base_match:
        number, base1, base2 = base_match.groups()
        base = base1 if base1 else base2
        result = f"{number}_{base}"
        logger.debug(f"Matched as base number: {repr(result)}")
        return result

    # Handle numbers with percentage sign first
    percent_match = re.match(r'^(\d+(?:\.\d*)?)\s*\\?%$', answer)
    if percent_match:
        number = percent_match.group(1)
        result = normalize_number(number)
        logger.debug(f"Matched as percentage: {repr(result)}")
        return result
    
    # Handle numbers with units (including LaTeX spaces and comma-separated units)
    unit_match = re.match(r'^(\d+(?:\.\d*)?)\s*(?:(?:\\[,\s])|,)?\s*(?:\\\\)?(?:\\text{(\w+)}|\\?(?:cm|m|kg|ft|in|lb|oz|ml|L))$', answer)
    if unit_match:
        number = unit_match.group(1)
        result = normalize_number(number)
        logger.debug(f"Matched as number with unit: {repr(result)}")
        return result
    
    # Try to handle currency values first
    currency_match = re.match(r'^\\?\$?([\d,]+\.?\d*)$', answer)
    if currency_match:
        result = normalize_number(currency_match.group(1))
        logger.debug(f"Matched as currency: {repr(result)}")
        return result
    
    # Try to handle pure numbers with commas first
    if re.match(r'^-?[\d,]+$', answer):
        result = normalize_number(answer)
        logger.debug(f"Matched as number: {repr(result)}")
        return result
    
    # Try to extract numeric value with optional units
    unit_match = re.match(r'^(-?[\d,]+(?:\.\d*)?)\s*(?:\\(?:mbox|text|hbox|displaystyle)\{[^}]+\})?(?:\^?\d)?$', answer)
    if unit_match:
        result = normalize_number(unit_match.group(1))
        logger.debug(f"Matched as number with units: {repr(result)}")
        return result
    
    # Handle multiple choice answers
    mc_match = re.match(r'^\\text{\(?([A-Za-z])\)?}$|^\(?([A-Za-z])\)?$', answer)
    if mc_match:
        result = (mc_match.group(1) or mc_match.group(2)).lower()
        logger.debug(f"Matched as multiple choice: {repr(result)}")
        return result
    
    # Handle degrees
    degree_match = re.match(r'^(-?[\d,]+(?:\.\d*)?)\s*(?:(?:\^?\\circ)|(?:{\\circ})|(?:°))?$', answer)
    if degree_match:
        result = normalize_number(degree_match.group(1))
        logger.debug(f"Matched as degrees: {repr(result)}")
        return result
    
    # Remove \text{} command without changing content FIRST
    answer = re.sub(r'\\text{([^{}]+)}', r'\1', answer)
    logger.debug(f"After \\text removal: {repr(answer)}")
    
    # Try to handle algebraic expressions
    try:
        result = normalize_algebraic_expression(answer)
        logger.debug(f"Normalized as algebraic expression: {repr(result)}")
        return result
    except:
        logger.debug("Failed to normalize as algebraic expression")
        pass
    
    # Remove \left and \right commands
    answer = answer.replace('\\left', '').replace('\\right', '')
    
    # Remove any remaining extra backslashes before common symbols
    answer = answer.replace('\\left', '').replace('\\right', '')
    answer = answer.replace('\\(', '(').replace('\\)', ')')
    answer = answer.replace('\\[', '[').replace('\\]', ']')
    answer = answer.replace('\\{', '{').replace('\\}', '}')
    
    # Normalize square roots consistently
    answer = re.sub(r'\\sqrt\{?(\d+)\}?', r'\\sqrt{\1}', answer)
    answer = re.sub(r'\\sqrt{([^{}]+)}', r'\\sqrt\1', answer)
    
    # Handle percentage notation
    if re.match(r'^\d+\\%$', answer) or re.match(r'^\d+$', answer):
        answer = re.sub(r'\\%$', '', answer)
    
    # Handle \text{} command again in case it was nested
    answer = re.sub(r'\\text{([^{}]+)}', r'\1', answer)
    
    # Strip unnecessary outer braces
    while len(answer) >= 2 and answer[0] == '{' and answer[-1] == '}':
        if '\\frac' in answer:
            break
        answer = answer[1:-1]
    
    result = answer.lower()
    logger.debug(f"Final normalized result: {repr(result)}")
    return result if result else None

def compare_answers(correct_answer: str, predicted_answer: Optional[str]) -> bool:
    """Compare the correct answer with the predicted answer."""
    logger.debug(f"Comparing answers - Correct: {repr(correct_answer)}, Predicted: {repr(predicted_answer)}")
    
    if predicted_answer is None:
        logger.debug("Predicted answer is None")
        return False
    
    # Try numerical comparison first
    if numerically_equal(correct_answer, predicted_answer):
        return True
        
    normalized_correct = normalize_answer(correct_answer)
    normalized_predicted = normalize_answer(predicted_answer)
    
    logger.debug(f"Normalized answers - Correct: {repr(normalized_correct)}, Predicted: {repr(normalized_predicted)}")
    
    # If either normalization returns None or empty string, answers don't match
    if not normalized_correct or not normalized_predicted:
        logger.debug("One or both normalized answers are None or empty")
        return False
        
    # If both answers became empty strings, they don't match
    if normalized_correct == "" and normalized_predicted == "":
        logger.debug("Both answers normalized to empty strings")
        return False
    
    # For intervals, they must match exactly (including brackets)
    if ('\\left[' in normalized_correct or '\\left(' in normalized_correct) and \
       ('\\left[' in normalized_predicted or '\\left(' in normalized_predicted):
        result = normalized_correct == normalized_predicted
        logger.debug(f"Interval comparison result: {result}")
        return result
    
    result = normalized_correct == normalized_predicted
    logger.debug(f"Comparison result: {result}")
    return result

def get_llm_response(problem: str, model: str) -> str:
    """
    Get response from the LLM for a given problem.
    
    Args:
        problem (str): The problem text
        model (str): The model identifier
        
    Returns:
        str: Model's response
    """
    try:
        response = client.chat.completions.create(
            model=model,
            temperature=0.6,  # Lower temperature for more consistent answers
            messages=[
                {"role": "user", "content": SYSTEM_PROMPT + "\n" + problem}
            ],
            max_tokens=32768, # for thinking models, we need to use a lot more tokens
            # extra_body = {
            #     "decoding" : "thinkdeeper",
            # }
        )
        return response.choices[0].message.content.strip()
        
    except Exception as e:
        logger.error(f"Error getting LLM response: {e}")
        return ""

def load_existing_results(filename: str) -> list[Dict]:
    """Load existing results from file if it exists."""
    try:
        with open(filename, 'r') as f:
            return json.load(f)
    except FileNotFoundError:
        return []

def save_result(filename: str, result: Dict):
    """Save a single result to the results file."""
    results = load_existing_results(filename)
    results.append(result)
    with open(filename, 'w') as f:
        json.dump(results, f, indent=2)

def analyze_results(results: list[Dict]):
    """
    Analyze and print summary statistics of the results.
    
    Args:
        results (list[Dict]): List of evaluation results
    """
    total = len(results)
    correct = sum(1 for r in results if r['is_correct'])
    accuracy = correct / total if total > 0 else 0
    
    print("\n=== Results Summary ===")
    print(f"Total problems: {total}")
    print(f"Correct answers: {correct}")
    print(f"Accuracy: {accuracy:.2%}")
    
    print("\n=== Incorrect Problems ===")
    for r in results:
        if not r['is_correct']:
            print(f"Problem {r['index']}:")
            print(f"Expected: {r['correct_answer']}")
            print(f"Predicted: {r['predicted_answer']}")
            print("---")

def main(model: str):
    """Main evaluation function."""
    os.makedirs("results", exist_ok=True)
    results_file = f"evaluation_results_math500_{model.replace('/', '_')}.json"
    
    dataset = load_math500_dataset()
    existing_results = load_existing_results(results_file)
    
    # Create a set of already processed indexes for efficient lookup
    processed_indexes = {result['index'] for result in existing_results}
    
    for idx, item in enumerate(tqdm(dataset, desc="Evaluating problems")):
        # Skip if this index has already been processed
        if idx in processed_indexes:
            continue
            
        problem_text = item['problem']
        correct_answer = item['answer']
        
        # Get model's response
        response = get_llm_response(problem_text, model)
        predicted_answer = extract_answer(response)

        # Compare answers using the new comparison function
        is_correct = compare_answers(correct_answer, predicted_answer)
        
        result = {
            "index": idx,
            "problem": problem_text,
            "response": response,
            "correct_answer": correct_answer,
            "predicted_answer": predicted_answer,
            "is_correct": is_correct
        }
        save_result(results_file, result)
    
    final_results = load_existing_results(results_file)
    analyze_results(final_results)

if __name__ == "__main__":
    parser = argparse.ArgumentParser(description="Evaluate LLM performance on MATH-500 problems")
    parser.add_argument("--model", type=str, required=True, help="OpenAI model to use (e.g., gpt-4, gpt-3.5-turbo)")
    args = parser.parse_args()
    
    main(args.model)<|MERGE_RESOLUTION|>--- conflicted
+++ resolved
@@ -83,7 +83,6 @@
         # Remove commas, currency symbols, units, and whitespace
         cleaned = re.sub(r'[,\$\\]|\s*(?:cm|m|kg|ft|in|lb|oz|ml|L)$|\s*\\text{[^}]+}', '', num_str).strip()
         
-<<<<<<< HEAD
         # Handle leading decimal point
         if cleaned.startswith('.'):
             cleaned = '0' + cleaned
@@ -104,20 +103,6 @@
         return result
     except Exception as e:
         logger.debug(f"Failed to normalize number: {str(e)}")
-=======
-        # Convert to float and compare numerically
-        num = float(cleaned)
-        
-        # For very small numbers, use scientific notation
-        if abs(num) < 0.001:
-            return f"{num:.10g}"
-        
-        # For normal numbers, preserve original decimal places but standardize format
-        if '.' in cleaned:
-            return str(num).rstrip('0').rstrip('.')
-        return str(int(num))
-    except:
->>>>>>> ad95968c
         return num_str
 
 def numerically_equal(str1: str, str2: str) -> bool:
